""" Auto detect robot file type (it can be resource, general or init) """
import ast
import os
from enum import Enum
from pathlib import Path
from robot.api import get_model, get_resource_model, get_init_model
from robot.utils.robotpath import find_file
from robot.errors import DataError


class FileType(Enum):
    """
    Enum holding type of Robot file.
    """
    RESOURCE = 'resource'
    GENERAL = 'general'
    INIT = 'init'

    def get_parser(self):
        """ return parser (method) for given model type """
        return {
            'resource': get_resource_model,
            'general': get_model,
            'init': get_init_model
        }[self.value]


class FileTypeChecker(ast.NodeVisitor):
<<<<<<< HEAD
    """
    Check if file contain import statements. If the import is in list of files to be scanned, update its type
    from GENERAL to RESOURCE.
    """
    def __init__(self, files):
=======
    def __init__(self, files, exec_dir):
>>>>>>> 7ab8db15
        self.files = files
        self.exec_dir = exec_dir
        self.source = None

    def visit_ResourceImport(self, node):  # pylint: disable=invalid-name
        """
        Check all imports in scanned file. If one of our scanned file is imported somewhere else
        it means this file is resource type
         """
        path_normalized = normalize_robot_path(node.name, Path(self.source).parent, self.exec_dir)
        try:
            path_normalized = find_file(path_normalized, self.source.parent, file_type='Resource')
        except DataError:
            pass
        else:
            path = Path(path_normalized)
            if path in self.files:
                self.files[path] = FileType.RESOURCE


def normalize_robot_path(robot_path, curr_path, exec_path):
    normalized_path = str(robot_path).replace('${/}', os.path.sep)
    normalized_path = normalized_path.replace('${CURDIR}', str(curr_path))
    normalized_path = normalized_path.replace('${EXECDIR}', str(exec_path))
    return normalized_path
<|MERGE_RESOLUTION|>--- conflicted
+++ resolved
@@ -26,15 +26,11 @@
 
 
 class FileTypeChecker(ast.NodeVisitor):
-<<<<<<< HEAD
     """
     Check if file contain import statements. If the import is in list of files to be scanned, update its type
     from GENERAL to RESOURCE.
     """
-    def __init__(self, files):
-=======
     def __init__(self, files, exec_dir):
->>>>>>> 7ab8db15
         self.files = files
         self.exec_dir = exec_dir
         self.source = None
