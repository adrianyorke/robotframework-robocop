"""
Every issue is reported as ``robocop.messages.Message`` object. It can be later printed or used by
post-run reports.

Format output message
---------------------

Output message can be defined with ``-f`` / ``--format`` argument. Default value::

    {source}:{line}:{col} [{severity}] {msg_id} {desc}

Available formats:
  * source: path to file where is the issue
  * line: line number
  * col: column number
  * severity: severity of the message. Value of enum ``robocop.messages.MessageSeverity``
  * msg_id: id of message (ie. 0501)
  * msg_name: name of message (ie. line-too-long)
  * desc: description of message
"""
from enum import Enum
from copy import deepcopy
from robocop.exceptions import *


class MessageSeverity(Enum):
    """
    Rule message severity.
    It can be configured with ``-c/--configure id_or_msg_name:severity:value``
    Where value can be first letter of severity value or whole name, case insensitive.
    For example ::

        -c line-too-long:severity:e

    Will change line-too-long message severity to error.
    """
    INFO = "I"
    WARNING = "W"
    ERROR = "E"
    FATAL = "F"


class Message:
    def __init__(self, msg_id, body):
        self.msg_id = msg_id
        self.name = ''
        self.desc = ''
        self.source = None
        self.severity = MessageSeverity.INFO
        self.configurable = []
        self.parse_body(body)

    def change_severity(self, value):
        severity = {
            'error': 'E',
            'e': 'E',
            'warning': 'W',
            'w': 'W',
            'info': 'I',
            'i': 'I',
            'fatal': 'F',
            'f': 'F'
        }.get(str(value).lower(), None)
        if severity is None:
            raise InvalidMessageSeverityError(self.name, value)
        self.severity = MessageSeverity(severity)

    def get_fullname(self):
        return f"{self.severity.value}{self.msg_id} ({self.name})"

    def get_configurable(self, param):
        for configurable in self.configurable:
            if configurable[0] == param:
                return configurable
        return None

<<<<<<< HEAD
    def parse_body(self):
        if isinstance(self.body, tuple) and len(self.body) >= 3:
            self.name, self.desc, self.severity, *self.configurable = self.body
        else:
            raise InvalidMessageBodyError(self.msg_id, self.body)
        for configurable in self.configurable:
            if not isinstance(configurable, tuple) or len(configurable) != 3:
                raise InvalidMessageConfigurableError(self.msg_id, self.body)
=======
    def parse_body(self, body):
        try:
            self.name, self.desc, self.severity, *self.configurable = body
        except ValueError:
            pass
>>>>>>> 0916d152

    def prepare_message(self, *args, source, node, lineno, col):
        message = deepcopy(self)
        try:
            message.desc %= args
        except TypeError as err:
            raise InvalidMessageUsageError(self.msg_id, err)
        message.source = source
        if lineno is None and node is not None:
            lineno = node.lineno
        message.line = lineno
        if col is None:
            col = 0
        message.col = col
        return message<|MERGE_RESOLUTION|>--- conflicted
+++ resolved
@@ -74,22 +74,14 @@
                 return configurable
         return None
 
-<<<<<<< HEAD
-    def parse_body(self):
-        if isinstance(self.body, tuple) and len(self.body) >= 3:
-            self.name, self.desc, self.severity, *self.configurable = self.body
+    def parse_body(self, body):
+        if isinstance(body, tuple) and len(body) >= 3:
+            self.name, self.desc, self.severity, *self.configurable = body
         else:
-            raise InvalidMessageBodyError(self.msg_id, self.body)
+            raise InvalidMessageBodyError(self.msg_id, body)
         for configurable in self.configurable:
             if not isinstance(configurable, tuple) or len(configurable) != 3:
-                raise InvalidMessageConfigurableError(self.msg_id, self.body)
-=======
-    def parse_body(self, body):
-        try:
-            self.name, self.desc, self.severity, *self.configurable = body
-        except ValueError:
-            pass
->>>>>>> 0916d152
+                raise InvalidMessageConfigurableError(self.msg_id, body)
 
     def prepare_message(self, *args, source, node, lineno, col):
         message = deepcopy(self)
