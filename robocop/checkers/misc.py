--- conflicted
+++ resolved
@@ -9,18 +9,8 @@
 from robocop.utils import normalize_robot_name
 
 
-<<<<<<< HEAD
-def register(linter):
-    linter.register_checker(ReturnChecker(linter))
-    linter.register_checker(InevenIndentChecker(linter))
-
-
 class ReturnChecker(VisitorChecker):
     """ Checker for [Return] and Return From Keyword violations. """
-=======
-class EarlyReturnChecker(VisitorChecker):
-    """ Checker for keyword calls after [Return] statement. """
->>>>>>> bb57e1f8
     rules = {
         "0901": (
             "keyword-after-return",
